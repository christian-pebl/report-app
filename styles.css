/* PEBL Brand Fonts */
@import url('https://fonts.googleapis.com/css2?family=Roboto:ital,wght@0,300;0,400;0,500;0,700;1,300;1,400;1,500;1,700&display=swap');

/* PEBL Brand Colors */
:root {
    --pebl-white: #FFFFFF;
    --pebl-light-teal: #DEF2F1;
    --pebl-medium-teal: #3AAFA9;
    --pebl-dark-teal: #2B7A78;
    --pebl-navy: #17252A;
    --pebl-text-dark: #17252A;
    --pebl-text-medium: #2B7A78;
    --pebl-accent: #3AAFA9;
}

* {
    margin: 0;
    padding: 0;
    box-sizing: border-box;
}

/* Modal Styles */
.modal {
    display: flex;
    position: fixed;
    z-index: 1000;
    left: 0;
    top: 0;
    width: 100%;
    height: 100%;
    background-color: rgba(0, 0, 0, 0.5);
    align-items: center;
    justify-content: center;
}

.modal.hidden {
    display: none;
}

.modal-content {
    background: white;
    border-radius: 12px;
    padding: 0;
    max-width: 500px;
    width: 90%;
    max-height: 80vh;
    overflow-y: auto;
    box-shadow: 0 10px 25px rgba(0, 0, 0, 0.2);
}

.modal-header {
    padding: 24px 24px 16px;
    border-bottom: 1px solid #e5e7eb;
}

.modal-header h2 {
    color: var(--pebl-dark-teal);
    font-family: 'Futura', Arial, sans-serif;
    font-size: 1.5rem;
    font-weight: 700;
    margin-bottom: 8px;
    display: flex;
    align-items: center;
    gap: 8px;
}

.modal-header p {
    color: #6b7280;
    font-size: 0.95rem;
    line-height: 1.5;
}

.modal-body {
    padding: 20px 24px 24px;
}

.benefits {
    margin-bottom: 24px;
}

.benefits p {
    color: #374151;
    margin-bottom: 12px;
    font-weight: 500;
}

.benefits ul {
    list-style: disc;
    margin-left: 20px;
    color: #6b7280;
}

.benefits li {
    margin-bottom: 6px;
    line-height: 1.4;
}

.modal-actions {
    display: flex;
    flex-direction: column;
    gap: 12px;
}

.modal-actions .btn-primary {
    margin-bottom: 8px;
}

.modal-actions .btn-secondary {
    margin-top: 8px;
}

body {
    font-family: 'Roboto', -apple-system, BlinkMacSystemFont, 'Segoe UI', sans-serif;
    font-weight: 300;
    background-color: var(--pebl-light-teal);
    color: var(--pebl-text-dark);
    line-height: 1.6;
    font-size: 14px;
}

.container {
    max-width: 1200px;
    margin: 0 auto;
    padding: 15px;
}

header {
    text-align: center;
    margin-bottom: 25px;
}

header h1 {
    font-family: 'Futura', Arial, sans-serif;
    font-size: 2rem;
    font-weight: 700;
    color: var(--pebl-navy);
    margin-bottom: 5px;
}

header p {
    font-size: 1rem;
    color: #86868b;
}


.btn-primary {
    background: var(--pebl-medium-teal);
    color: var(--pebl-white);
    border: none;
    padding: 8px 16px;
    border-radius: 6px;
    font-size: 0.9rem;
    font-weight: 500;
    cursor: pointer;
    transition: background 0.3s ease;
}

.btn-primary:hover {
    background: var(--pebl-dark-teal);
}

.btn-secondary {
    background: var(--pebl-white);
    color: var(--pebl-medium-teal);
    border: 1px solid var(--pebl-medium-teal);
    padding: 8px 16px;
    border-radius: 6px;
    font-size: 0.9rem;
    cursor: pointer;
    transition: all 0.3s ease;
}

.btn-secondary:hover {
    background: var(--pebl-light-teal);
}

/* File Browser Styles */
.file-browser {
    background: white;
    border-radius: 8px;
    margin-bottom: 20px;
    box-shadow: 0 2px 10px rgba(0, 0, 0, 0.1);
    overflow: hidden;
}

.file-browser-header {
    display: flex;
    justify-content: space-between;
    align-items: center;
    padding: 15px;
    border-bottom: 1px solid #d1d1d6;
}

.file-browser-header h3 {
    color: #1d1d1f;
    font-size: 1.1rem;
    margin: 0;
}

.file-browser-controls {
    display: flex;
    align-items: center;
    justify-content: space-between;
    gap: 15px;
}

.control-buttons {
    display: flex;
    gap: 8px;
}

#fileCount {
    color: #86868b;
    font-size: 0.9rem;
}

.file-list {
    max-height: 400px;
    overflow-y: auto;
}

.file-item {
    display: flex;
    align-items: center;
    justify-content: space-between;
    padding: 8px 12px;
    border-bottom: 1px solid #f2f2f7;
    transition: background-color 0.2s ease;
}

.file-item:hover {
    background-color: #f9f9f9;
}

.file-item:last-child {
    border-bottom: none;
}

.file-info-left {
    display: flex;
    flex-direction: column;
    gap: 3px;
    flex: 1;
}

.file-name {
    font-weight: 500;
    color: #1d1d1f;
    font-size: 0.85rem;
}

.file-versions {
    display: flex;
    gap: 4px;
    align-items: center;
}

.version-indicator {
    padding: 1px 4px;
    border-radius: 3px;
    font-size: 0.6rem;
    font-weight: 500;
    text-transform: uppercase;
    line-height: 1.2;
}

.version-original {
    background: #e6f7ff;
    color: #1890ff;
}

.version-raw {
    background: #f9f0ff;
    color: #722ed1;
}

.version-std {
    background: #f6ffed;
    color: #52c41a;
}

.version-24hr {
    background: #fff7e6;
    color: #fa8c16;
}

.version-processed {
    background: #fff1f0;
    color: #f5222d;
}

.version-filtered {
    background: #e6fffb;
    color: #13c2c2;
}

.version-clean {
    background: #f0f5ff;
    color: #2f54eb;
}

.version-default {
    background: #f5f5f5;
    color: #8c8c8c;
}

.file-actions {
    display: flex;
    flex-direction: column;
    gap: 6px;
}

.action-columns {
    display: flex;
    gap: 6px;
    align-items: flex-start;
    flex-wrap: wrap;
}

.button-column {
    display: flex;
    flex-direction: column;
    gap: 3px;
    min-width: fit-content;
}

.convert-buttons {
    display: flex;
    gap: 4px;
    flex-wrap: wrap;
    margin-left: auto;
}

.btn-small {
    padding: 4px 8px;
    font-size: 0.75rem;
    border-radius: 3px;
    border: none;
    cursor: pointer;
    transition: all 0.2s ease;
    white-space: nowrap;
}

.btn-load {
    background: #007aff;
    color: white;
}

.btn-load:hover {
    background: #005bb5;
}

.btn-convert {
    background: #f2f2f7;
    color: #007aff;
    border: 1px solid #d1d1d6;
}

.btn-convert:hover {
    background: #e5e5ea;
}

.btn-plot {
    background: #34c759;
    color: white;
    border: 1px solid #30b050;
}

.btn-plot:hover {
    background: #30b050;
}

.file-info-compact {
    margin-bottom: 20px;
    position: relative;
    display: inline-block;
}

.info-toggle {
    background: white;
    border: 1px solid #d1d1d6;
    border-radius: 50%;
    width: 32px;
    height: 32px;
    display: flex;
    align-items: center;
    justify-content: center;
    cursor: pointer;
    font-size: 1rem;
    box-shadow: 0 2px 10px rgba(0, 0, 0, 0.1);
    transition: all 0.2s ease;
}

.info-toggle:hover {
    background: #f9f9f9;
    transform: scale(1.05);
}

.info-dropdown {
    position: absolute;
    top: 40px;
    left: 0;
    background: white;
    border-radius: 8px;
    padding: 15px;
    min-width: 300px;
    box-shadow: 0 10px 25px rgba(0, 0, 0, 0.15);
    z-index: 100;
    border: 1px solid #d1d1d6;
}

.info-dropdown.hidden {
    display: none;
}

.info-dropdown h3 {
    margin-bottom: 10px;
    color: #1d1d1f;
    font-size: 1.1rem;
}

#fileDetails {
    display: grid;
    grid-template-columns: repeat(auto-fit, minmax(180px, 1fr));
    gap: 10px;
}

.file-detail {
    padding: 8px;
    background: #f2f2f7;
    border-radius: 6px;
    font-size: 0.85rem;
}

.file-detail strong {
    display: block;
    color: #1d1d1f;
    margin-bottom: 3px;
    font-size: 0.8rem;
}

.plot-section {
    background: white;
    border-radius: 8px;
    overflow: hidden;
    box-shadow: 0 2px 10px rgba(0, 0, 0, 0.1);
    margin-bottom: 20px;
}

.plot-controls {
    display: flex;
    justify-content: space-between;
    align-items: center;
    padding: 12px 15px;
    border-bottom: 1px solid #d1d1d6;
}

.plot-controls h3 {
    color: #1d1d1f;
    font-size: 1.1rem;
}

.plot-container {
    padding: 15px;
    display: flex;
    justify-content: center;
    align-items: center;
}

#plotCanvas {
    border: 1px solid #d1d1d6;
    border-radius: 4px;
    max-width: 100%;
    height: auto;
}

.table-section {
    background: white;
    border-radius: 8px;
    overflow: hidden;
    box-shadow: 0 2px 10px rgba(0, 0, 0, 0.1);
}

.table-controls {
    display: flex;
    justify-content: space-between;
    align-items: center;
    padding: 12px 15px;
    border-bottom: 1px solid #d1d1d6;
}

.table-controls h3 {
    color: #1d1d1f;
    font-size: 1.1rem;
}

.controls {
    display: flex;
    align-items: center;
    gap: 15px;
}

.control-buttons {
    display: flex;
    gap: 8px;
}

.variable-controls {
    padding: 15px;
    border-bottom: 1px solid #d1d1d6;
    background: #f9f9f9;
}

.variable-controls h4 {
    margin: 0 0 10px 0;
    color: #1d1d1f;
    font-size: 0.9rem;
}

#variableCheckboxes {
    display: flex;
    flex-wrap: wrap;
    gap: 15px;
}

.variable-checkbox {
    display: flex;
    align-items: center;
    gap: 5px;
    font-size: 0.85rem;
}

.variable-checkbox input[type="checkbox"] {
    margin: 0;
}

#recordCount {
    color: #86868b;
    font-size: 0.9rem;
}

.table-wrapper {
    overflow-x: auto;
    max-height: 500px;
    overflow-y: auto;
}

#csvTable {
    width: 100%;
    border-collapse: collapse;
    font-size: 0.85rem;
}

#csvTable th {
    background: #f2f2f7;
    color: #1d1d1f;
    font-weight: 600;
    padding: 8px 10px;
    text-align: left;
    border-bottom: 2px solid #d1d1d6;
    position: sticky;
    top: 0;
    z-index: 10;
    font-size: 0.8rem;
}

#csvTable td {
    padding: 6px 10px;
    border-bottom: 1px solid #f2f2f7;
}

#csvTable tbody tr:hover {
    background-color: #f9f9f9;
}

#csvTable tbody tr:nth-child(even) {
    background-color: #fafafa;
}

#csvTable tbody tr:nth-child(even):hover {
    background-color: #f0f0f0;
}

@media (max-width: 768px) {
    .container {
        padding: 10px;
    }
    
    header h1 {
        font-size: 1.5rem;
    }
    
    .upload-area {
        padding: 20px 10px;
    }
    
    .table-controls {
        flex-direction: column;
        gap: 10px;
        align-items: flex-start;
        padding: 10px;
    }
    
    #fileDetails {
        grid-template-columns: 1fr;
    }
    
    #csvTable th,
    #csvTable td {
        padding: 4px 6px;
        font-size: 0.75rem;
    }
}

/* Top Banner Navigation */
.top-banner {
    position: fixed;
    top: 0;
    left: 0;
    right: 0;
    background: var(--pebl-medium-teal);
    z-index: 1001;
    height: 60px;
    display: flex;
    align-items: center;
    box-shadow: 0 2px 10px rgba(23, 37, 42, 0.15);
}

.banner-content {
    display: flex;
    justify-content: space-between;
    align-items: center;
    width: 100%;
    max-width: 1200px;
    margin: 0 auto;
    padding: 0 20px;
}

.banner-left {
    display: flex;
    flex-direction: column;
    align-items: flex-start;
}

.banner-title {
    color: var(--pebl-white);
    font-family: 'Futura', Arial, sans-serif;
    font-size: 1.5rem;
    font-weight: 700;
    margin: 0;
    letter-spacing: 0.5px;
    line-height: 1.2;
}

.banner-tagline {
    color: rgba(255, 255, 255, 0.8);
    font-family: 'Roboto', Arial, sans-serif;
    font-size: 0.8rem;
    font-weight: 300;
    font-style: italic;
    margin-top: 2px;
    letter-spacing: 0.3px;
}

.banner-right {
    display: flex;
    gap: 10px;
}

.nav-tab {
    padding: 12px 24px;
    background: rgba(255, 255, 255, 0.1);
    color: rgba(255, 255, 255, 0.9);
    border: none;
    cursor: pointer;
    font-family: 'Futura', 'Arial', sans-serif;
    font-size: 0.95rem;
    font-weight: 600;
    transition: all 0.3s ease;
    border-radius: 0;
}

.nav-tab:first-child {
    border-radius: 6px 0 0 6px;
}

.nav-tab:last-child {
    border-radius: 0 6px 6px 0;
}

.nav-tab:hover {
    background: var(--pebl-dark-teal);
    color: var(--pebl-white);
}

.nav-tab.active {
    background: var(--pebl-dark-teal);
    color: var(--pebl-white);
    font-weight: 700;
}

/* Page Content */
.page-content {
    display: none;
    margin-top: 60px;
}

.page-content.active {
    display: block;
}

/* Plot Page Styles - Minimalistic */
.plot-section-container {
    max-width: 900px;
    margin: 0 auto;
    padding: 8px;
}

.section-header {
    text-align: center;
<<<<<<< HEAD
    margin-bottom: 20px;
    padding: 15px;
    background: var(--pebl-medium-teal);
    color: var(--pebl-white);
    border-radius: 6px;
}

.section-header h2 {
    font-family: 'Futura', Arial, sans-serif;
    font-size: 1.4rem;
    margin-bottom: 4px;
    font-weight: 700;
}

.section-header p {
    font-size: 0.9rem;
    opacity: 0.9;
=======
    margin-bottom: 12px;
    padding: 8px 12px;
    background: #2B7A78;
    color: white;
    border-radius: 4px;
}

.section-header h2 {
    font-size: 1.2rem;
>>>>>>> b14a86e6
    margin: 0;
    font-weight: 600;
}

.comparison-container {
    display: grid;
    gap: 12px;
    margin-bottom: 12px;
}

.comparison-card {
    background: white;
    border-radius: 4px;
    box-shadow: 0 1px 3px rgba(0, 0, 0, 0.1);
    border: 1px solid #d1d5db;
    overflow: hidden;
}

.card-header {
    background: #f9fafb;
    padding: 8px 12px;
    border-bottom: 1px solid #e5e7eb;
}

.card-header h3 {
<<<<<<< HEAD
    color: var(--pebl-dark-teal);
    font-family: 'Futura', Arial, sans-serif;
    font-size: 1rem;
=======
    color: #2B7A78;
    font-size: 0.9rem;
>>>>>>> b14a86e6
    margin: 0;
    font-weight: 700;
}

.card-body {
    padding: 12px;
}

.form-row {
    display: grid;
    grid-template-columns: 1fr 1fr;
    gap: 10px;
    margin-bottom: 12px;
}

.form-group {
    display: flex;
    flex-direction: column;
}

.form-group label {
    font-weight: 500;
    color: #374151;
    margin-bottom: 4px;
    font-size: 0.85rem;
}

.form-control {
    padding: 6px 8px;
    border: 1px solid #d1d5db;
    border-radius: 4px;
    font-size: 0.85rem;
    background: white;
    transition: border-color 0.2s ease;
}

.form-control:focus {
    outline: none;
    border-color: var(--pebl-medium-teal);
    box-shadow: 0 0 0 2px rgba(58, 175, 169, 0.1);
}

.form-control[multiple] {
    min-height: 70px;
}

.help-text {
    font-size: 0.7rem;
    color: #6b7280;
    margin-top: 2px;
}

.button-row {
    display: flex;
    justify-content: center;
    margin: 15px 0 10px 0;
}

.btn-primary:disabled {
    background: rgba(58, 175, 169, 0.3);
    color: rgba(255, 255, 255, 0.7);
    cursor: not-allowed;
    border-color: rgba(58, 175, 169, 0.3);
}

.output-area {
    min-height: 40px;
    padding: 10px;
    background: #f9fafb;
    border-radius: 4px;
    border: 1px solid #e5e7eb;
    display: none;
    font-size: 0.85rem;
}

.output-area.active {
    display: block;
}

.status-info {
    background: #f0f9ff;
    border: 1px solid #0ea5e9;
    border-radius: 4px;
    padding: 12px;
    margin-top: 20px;
}

.status-info h4 {
    color: #0369a1;
    margin-bottom: 6px;
    font-size: 0.9rem;
}

.status-info p {
    margin: 3px 0;
    color: #374151;
    font-size: 0.8rem;
}

/* Collapsible Section Styles */
.collapsible-section {
    border: 1px solid #e5e7eb;
    border-radius: 8px;
    margin-bottom: 20px;
    overflow: hidden;
    background: white;
}

.collapsible-header {
    background: var(--pebl-medium-teal);
    color: var(--pebl-white);
    padding: 15px 20px;
    cursor: pointer;
    display: flex;
    justify-content: space-between;
    align-items: center;
    user-select: none;
    transition: background-color 0.2s ease;
}

.collapsible-header:hover {
    background: var(--pebl-dark-teal);
}

.collapsible-header h2 {
    font-family: 'Futura', Arial, sans-serif;
    font-size: 1.4rem;
    margin: 0;
    font-weight: 700;
}

.collapsible-header p {
    font-size: 0.9rem;
    opacity: 0.9;
    margin: 4px 0 0 0;
}

.collapsible-toggle {
    font-size: 1.2rem;
    font-weight: 700;
    transition: transform 0.3s ease;
}

.collapsible-content {
    max-height: 1000px;
    overflow: hidden;
    transition: max-height 0.3s ease;
    padding: 20px;
}

.collapsible-section.collapsed .collapsible-content {
    max-height: 0;
    padding: 0 20px;
}

.collapsible-section.collapsed .collapsible-toggle {
    transform: rotate(180deg);
}

/* Mobile Responsiveness for Plot Page */
@media (max-width: 768px) {
    .banner-content {
        padding: 0 15px;
    }
    
    .banner-title {
        font-size: 1.2rem;
    }
    
    .nav-tab {
        padding: 6px 12px;
        font-size: 0.8rem;
    }
    
    .form-row {
        grid-template-columns: 1fr;
        gap: 15px;
    }
    
    .section-header h2 {
        font-size: 1.5rem;
    }
    
    .plot-section-container {
        padding: 15px;
    }
}<|MERGE_RESOLUTION|>--- conflicted
+++ resolved
@@ -1,18 +1,3 @@
-/* PEBL Brand Fonts */
-@import url('https://fonts.googleapis.com/css2?family=Roboto:ital,wght@0,300;0,400;0,500;0,700;1,300;1,400;1,500;1,700&display=swap');
-
-/* PEBL Brand Colors */
-:root {
-    --pebl-white: #FFFFFF;
-    --pebl-light-teal: #DEF2F1;
-    --pebl-medium-teal: #3AAFA9;
-    --pebl-dark-teal: #2B7A78;
-    --pebl-navy: #17252A;
-    --pebl-text-dark: #17252A;
-    --pebl-text-medium: #2B7A78;
-    --pebl-accent: #3AAFA9;
-}
-
 * {
     margin: 0;
     padding: 0;
@@ -54,10 +39,8 @@
 }
 
 .modal-header h2 {
-    color: var(--pebl-dark-teal);
-    font-family: 'Futura', Arial, sans-serif;
+    color: #2B7A78;
     font-size: 1.5rem;
-    font-weight: 700;
     margin-bottom: 8px;
     display: flex;
     align-items: center;
@@ -110,11 +93,10 @@
 }
 
 body {
-    font-family: 'Roboto', -apple-system, BlinkMacSystemFont, 'Segoe UI', sans-serif;
-    font-weight: 300;
-    background-color: var(--pebl-light-teal);
-    color: var(--pebl-text-dark);
-    line-height: 1.6;
+    font-family: -apple-system, BlinkMacSystemFont, 'Segoe UI', Roboto, sans-serif;
+    background-color: #f5f5f7;
+    color: #1d1d1f;
+    line-height: 1.4;
     font-size: 14px;
 }
 
@@ -130,10 +112,9 @@
 }
 
 header h1 {
-    font-family: 'Futura', Arial, sans-serif;
     font-size: 2rem;
-    font-weight: 700;
-    color: var(--pebl-navy);
+    font-weight: 600;
+    color: #1d1d1f;
     margin-bottom: 5px;
 }
 
@@ -144,8 +125,8 @@
 
 
 .btn-primary {
-    background: var(--pebl-medium-teal);
-    color: var(--pebl-white);
+    background: #007aff;
+    color: white;
     border: none;
     padding: 8px 16px;
     border-radius: 6px;
@@ -156,13 +137,13 @@
 }
 
 .btn-primary:hover {
-    background: var(--pebl-dark-teal);
+    background: #005bb5;
 }
 
 .btn-secondary {
-    background: var(--pebl-white);
-    color: var(--pebl-medium-teal);
-    border: 1px solid var(--pebl-medium-teal);
+    background: #f2f2f7;
+    color: #007aff;
+    border: 1px solid #d1d1d6;
     padding: 8px 16px;
     border-radius: 6px;
     font-size: 0.9rem;
@@ -171,7 +152,7 @@
 }
 
 .btn-secondary:hover {
-    background: var(--pebl-light-teal);
+    background: #e5e5ea;
 }
 
 /* File Browser Styles */
@@ -618,12 +599,13 @@
     top: 0;
     left: 0;
     right: 0;
-    background: var(--pebl-medium-teal);
+    background: #ffffff;
+    border-bottom: 2px solid #2B7A78;
     z-index: 1001;
     height: 60px;
     display: flex;
     align-items: center;
-    box-shadow: 0 2px 10px rgba(23, 37, 42, 0.15);
+    box-shadow: 0 2px 4px rgba(0, 0, 0, 0.1);
 }
 
 .banner-content {
@@ -636,30 +618,11 @@
     padding: 0 20px;
 }
 
-.banner-left {
-    display: flex;
-    flex-direction: column;
-    align-items: flex-start;
-}
-
 .banner-title {
-    color: var(--pebl-white);
-    font-family: 'Futura', Arial, sans-serif;
+    color: #2B7A78;
     font-size: 1.5rem;
-    font-weight: 700;
+    font-weight: bold;
     margin: 0;
-    letter-spacing: 0.5px;
-    line-height: 1.2;
-}
-
-.banner-tagline {
-    color: rgba(255, 255, 255, 0.8);
-    font-family: 'Roboto', Arial, sans-serif;
-    font-size: 0.8rem;
-    font-weight: 300;
-    font-style: italic;
-    margin-top: 2px;
-    letter-spacing: 0.3px;
 }
 
 .banner-right {
@@ -668,35 +631,24 @@
 }
 
 .nav-tab {
-    padding: 12px 24px;
-    background: rgba(255, 255, 255, 0.1);
-    color: rgba(255, 255, 255, 0.9);
-    border: none;
+    padding: 8px 16px;
+    border: 2px solid #2B7A78;
+    background: transparent;
+    color: #2B7A78;
+    border-radius: 6px;
     cursor: pointer;
-    font-family: 'Futura', 'Arial', sans-serif;
-    font-size: 0.95rem;
+    font-size: 0.9rem;
     font-weight: 600;
-    transition: all 0.3s ease;
-    border-radius: 0;
-}
-
-.nav-tab:first-child {
-    border-radius: 6px 0 0 6px;
-}
-
-.nav-tab:last-child {
-    border-radius: 0 6px 6px 0;
+    transition: all 0.2s ease;
 }
 
 .nav-tab:hover {
-    background: var(--pebl-dark-teal);
-    color: var(--pebl-white);
+    background: rgba(43, 122, 120, 0.1);
 }
 
 .nav-tab.active {
-    background: var(--pebl-dark-teal);
-    color: var(--pebl-white);
-    font-weight: 700;
+    background: #2B7A78;
+    color: white;
 }
 
 /* Page Content */
@@ -718,25 +670,6 @@
 
 .section-header {
     text-align: center;
-<<<<<<< HEAD
-    margin-bottom: 20px;
-    padding: 15px;
-    background: var(--pebl-medium-teal);
-    color: var(--pebl-white);
-    border-radius: 6px;
-}
-
-.section-header h2 {
-    font-family: 'Futura', Arial, sans-serif;
-    font-size: 1.4rem;
-    margin-bottom: 4px;
-    font-weight: 700;
-}
-
-.section-header p {
-    font-size: 0.9rem;
-    opacity: 0.9;
-=======
     margin-bottom: 12px;
     padding: 8px 12px;
     background: #2B7A78;
@@ -746,7 +679,6 @@
 
 .section-header h2 {
     font-size: 1.2rem;
->>>>>>> b14a86e6
     margin: 0;
     font-weight: 600;
 }
@@ -772,16 +704,10 @@
 }
 
 .card-header h3 {
-<<<<<<< HEAD
-    color: var(--pebl-dark-teal);
-    font-family: 'Futura', Arial, sans-serif;
-    font-size: 1rem;
-=======
     color: #2B7A78;
     font-size: 0.9rem;
->>>>>>> b14a86e6
     margin: 0;
-    font-weight: 700;
+    font-weight: 600;
 }
 
 .card-body {
@@ -818,8 +744,8 @@
 
 .form-control:focus {
     outline: none;
-    border-color: var(--pebl-medium-teal);
-    box-shadow: 0 0 0 2px rgba(58, 175, 169, 0.1);
+    border-color: #2B7A78;
+    box-shadow: 0 0 0 2px rgba(43, 122, 120, 0.1);
 }
 
 .form-control[multiple] {
@@ -839,10 +765,10 @@
 }
 
 .btn-primary:disabled {
-    background: rgba(58, 175, 169, 0.3);
-    color: rgba(255, 255, 255, 0.7);
+    background: #d1d5db;
+    color: #9ca3af;
     cursor: not-allowed;
-    border-color: rgba(58, 175, 169, 0.3);
+    border-color: #d1d5db;
 }
 
 .output-area {
@@ -879,66 +805,6 @@
     font-size: 0.8rem;
 }
 
-/* Collapsible Section Styles */
-.collapsible-section {
-    border: 1px solid #e5e7eb;
-    border-radius: 8px;
-    margin-bottom: 20px;
-    overflow: hidden;
-    background: white;
-}
-
-.collapsible-header {
-    background: var(--pebl-medium-teal);
-    color: var(--pebl-white);
-    padding: 15px 20px;
-    cursor: pointer;
-    display: flex;
-    justify-content: space-between;
-    align-items: center;
-    user-select: none;
-    transition: background-color 0.2s ease;
-}
-
-.collapsible-header:hover {
-    background: var(--pebl-dark-teal);
-}
-
-.collapsible-header h2 {
-    font-family: 'Futura', Arial, sans-serif;
-    font-size: 1.4rem;
-    margin: 0;
-    font-weight: 700;
-}
-
-.collapsible-header p {
-    font-size: 0.9rem;
-    opacity: 0.9;
-    margin: 4px 0 0 0;
-}
-
-.collapsible-toggle {
-    font-size: 1.2rem;
-    font-weight: 700;
-    transition: transform 0.3s ease;
-}
-
-.collapsible-content {
-    max-height: 1000px;
-    overflow: hidden;
-    transition: max-height 0.3s ease;
-    padding: 20px;
-}
-
-.collapsible-section.collapsed .collapsible-content {
-    max-height: 0;
-    padding: 0 20px;
-}
-
-.collapsible-section.collapsed .collapsible-toggle {
-    transform: rotate(180deg);
-}
-
 /* Mobile Responsiveness for Plot Page */
 @media (max-width: 768px) {
     .banner-content {
