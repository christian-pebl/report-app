<!DOCTYPE html>
<html lang="en">
<head>
    <meta charset="UTF-8">
    <meta name="viewport" content="width=device-width, initial-scale=1.0">
    <title>Report App - CSV Manager</title>
    <link rel="stylesheet" href="styles.css">
    <!-- Plotly.js for interactive plotting -->
    <script src="https://cdn.plot.ly/plotly-latest.min.js"></script>
</head>
<body>
    <!-- Working Directory Setup Modal -->
    <div id="workingDirModal" class="modal">
        <div class="modal-content">
            <div class="modal-header">
                <h2>📄 Load Your CSV Files</h2>
                <p>Select your CSV files to start analyzing your data. Files will load automatically without any confirmation dialogs.</p>
            </div>
            <div class="modal-body">
                <div class="benefits">
                    <p><strong>What you can do:</strong></p>
                    <ul>
                        <li>✅ Select multiple CSV files at once</li>
                        <li>✅ Files load instantly with no confirmation popups</li>
                        <li>✅ Immediately view tables and create plots</li>
                        <li>✅ Switch between different file versions easily</li>
                    </ul>
                </div>
                <div class="modal-actions">
                    <button id="selectFilesBtn" class="btn-primary">📄 Select CSV Files</button>
                    <button id="skipDirBtn" class="btn-secondary">Skip for now</button>
                    <input type="file" id="csvFilesInput" accept=".csv" multiple hidden>
                </div>
            </div>
        </div>
    </div>

    <!-- Top Banner Navigation -->
    <nav class="top-banner">
        <div class="banner-content">
            <div class="banner-left">
                <h1 class="banner-title">PEBL Marine Data Portal</h1>
                <span class="banner-tagline">Protecting Ecology Beyond Land</span>
            </div>
            <div class="banner-right">
                <button class="nav-tab active" data-page="reformat">Data Processing</button>
                <button class="nav-tab" data-page="plot">Marine Analysis</button>
            </div>
        </div>
    </nav>

    <div class="container">
        <div id="reformatPage" class="page-content active">
            <header>
                <h1>Marine Data Processing</h1>
                <p>Process and reformat marine monitoring data for analysis</p>
            </header>

        <main>
            <!-- Working Directory File Browser -->
            <div class="file-browser" id="fileBrowser" style="display: none;">
                <div class="file-browser-header">
                    <h3>📁 Working Directory Files</h3>
                    <div class="file-browser-controls">
                        <span id="fileCount"></span>
                        <div class="control-buttons">
                            <button id="addFileBtn" class="btn-secondary">+ Add File</button>
                            <button id="changeWorkingDirBtn" class="btn-secondary">Load Different Files</button>
                        </div>
                    </div>
                </div>
                <div class="file-list" id="fileList">
                    <!-- Files will be populated here -->
                </div>
            </div>

            <div class="file-info-compact" id="fileInfoCompact" style="display: none;">
                <button id="fileInfoToggle" class="info-toggle">ℹ️</button>
                <div id="fileInfoDropdown" class="info-dropdown hidden">
                    <h3>File Information</h3>
                    <div id="fileDetails"></div>
                </div>
            </div>

            <div class="plot-section" id="plotSection" style="display: none;">
                <div class="plot-controls">
                    <h3 id="plotTitle">Time Series Plot</h3>
                    <div class="controls">
                        <span id="plotInfo"></span>
                        <div class="control-buttons">
                            <button id="toggleTableBtn" class="btn-secondary">📄 Show Table</button>
                            <button id="confirmSavePlotBtn" class="btn-primary" style="display: none;">✅ Confirm & Save</button>
                        </div>
                    </div>
                </div>
                <div class="variable-controls" id="variableControls" style="display: none;">
                    <h4>Select Variables to Plot:</h4>
                    <div id="variableCheckboxes"></div>
                </div>
                <div class="plot-container">
                    <canvas id="plotCanvas" width="800" height="400"></canvas>
                </div>
            </div>

            <div class="table-section" id="tableSection" style="display: none;">
                <div class="table-controls">
                    <h3 id="dataTitle">CSV Data</h3>
                    <div class="controls">
                        <span id="recordCount"></span>
                        <div class="control-buttons">
                            <button id="toggleViewBtn" class="btn-secondary" style="display: none;">📊 Show Plot</button>
                            <button id="confirmSaveBtn" class="btn-primary" style="display: none;">✅ Confirm & Save</button>
                            <button id="exportBtn" class="btn-secondary">Export Current</button>
                        </div>
                    </div>
                </div>
                <div class="table-wrapper">
                    <table id="csvTable">
                        <thead id="tableHead"></thead>
                        <tbody id="tableBody"></tbody>
                    </table>
                </div>
            </div>
        </main>
        </div> <!-- End reformatPage -->

        <!-- Plot Page -->
        <div id="plotPage" class="page-content">
<<<<<<< HEAD
            <header>
                <h1>Marine Monitoring Analysis</h1>
                <p>Generate professional marine species detection plots and comparisons</p>
            </header>
=======
>>>>>>> b14a86e6
            
            <main>
                <!-- 24 Hour Average DPM Section -->
                <div class="plot-section-container">
<<<<<<< HEAD
                    <div class="collapsible-section" id="dpm24hrSection">
                        <div class="collapsible-header" onclick="toggleSection('dpm24hrSection')">
                            <div>
                                <h2>24hr Average DPM Analysis</h2>
                                <p>Marine species detection comparisons for Porpoises, Dolphins & Sonar</p>
                            </div>
                            <span class="collapsible-toggle">▼</span>
                        </div>
                        <div class="collapsible-content">
=======
                    <div class="section-header">
                        <h2>24 Hour Average DPM</h2>
                    </div>
>>>>>>> b14a86e6
                    
                    <div class="comparison-container">
                        <!-- Compare sites for specified source -->
                        <div class="comparison-card">
                            <div class="card-header">
<<<<<<< HEAD
                                <h3>1. Compare detection trends between marine sites</h3>
=======
                                <h3>1. 24hr constant source, comparing sites</h3>
>>>>>>> b14a86e6
                            </div>
                            <div class="card-body">
                                <div class="form-row">
                                    <div class="form-group">
                                        <label for="sourceSelect1">Select DPM Column:</label>
                                        <select id="sourceSelect1" class="form-control">
                                            <option value="">Select DPM column to plot...</option>
                                        </select>
                                        <small class="help-text">Choose Porpoise (DPM), Dolphin (DPM), or Sonar (DPM)</small>
                                    </div>
                                    <div class="form-group">
                                        <label for="sitesSelect1">Select _24hr.csv Files:</label>
                                        <select id="sitesSelect1" class="form-control" multiple>
                                        </select>
                                        <small class="help-text">Hold Ctrl/Cmd to select multiple _24hr.csv files</small>
                                    </div>
                                </div>
                                <div class="button-row">
                                    <button id="generateSiteComparisonBtn" class="btn-primary" disabled>
                                        Generate Site Comparison Plot
                                    </button>
                                </div>
                                <div id="siteComparisonOutput" class="output-area"></div>
                            </div>
                        </div>
                        
                        <!-- Compare sources for specified site -->
                        <div class="comparison-card">
                            <div class="card-header">
<<<<<<< HEAD
                                <h3>2. Compare species detection at specific site</h3>
=======
                                <h3>2. 24hr constant site, comparing sources</h3>
>>>>>>> b14a86e6
                            </div>
                            <div class="card-body">
                                <div class="form-row">
                                    <div class="form-group">
                                        <label for="siteSelect2">Select _24hr.csv File:</label>
                                        <select id="siteSelect2" class="form-control">
                                            <option value="">Select a _24hr.csv file...</option>
                                        </select>
                                        <small class="help-text">Choose one _24hr.csv file to analyze</small>
                                    </div>
                                    <div class="form-group">
                                        <label for="sourcesSelect2">Select DPM Columns:</label>
                                        <select id="sourcesSelect2" class="form-control" multiple>
                                        </select>
                                        <small class="help-text">Hold Ctrl/Cmd to select multiple DPM columns</small>
                                    </div>
                                </div>
                                <div class="button-row">
                                    <button id="generateSourceComparisonBtn" class="btn-primary" disabled>
                                        Generate Source Comparison Plot
                                    </button>
                                </div>
                                <div id="sourceComparisonOutput" class="output-area"></div>
                            </div>
                        </div>
                    </div>
                    
                    <!-- Status info -->
                    <div class="status-info">
                        <h4>Marine Data Status</h4>
                        <p id="availableFilesStatus">No marine monitoring files selected. Please load your CSV files first.</p>
                        <p id="availableSitesStatus"></p>
                        <p id="availableSourcesStatus"></p>
                        </div> <!-- End status-info -->
                        </div> <!-- End collapsible-content -->
                    </div> <!-- End collapsible-section -->

                    <!-- Standard DPM Section -->
                    <div class="collapsible-section collapsed" id="dpmStdSection">
                        <div class="collapsible-header" onclick="toggleSection('dpmStdSection')">
                            <div>
                                <h2>Standard DPM Analysis</h2>
                                <p>Raw marine species detection data for detailed analysis</p>
                            </div>
                            <span class="collapsible-toggle">▼</span>
                        </div>
                        <div class="collapsible-content">
                    
                    <div class="comparison-container">
                        <!-- Compare sites for specified source -->
                        <div class="comparison-card">
                            <div class="card-header">
                                <h3>1. Compare detection trends between marine sites</h3>
                            </div>
                            <div class="card-body">
                                <div class="form-row">
                                    <div class="form-group">
                                        <label for="sourceSelectStd1">Select DPM Column:</label>
                                        <select id="sourceSelectStd1" class="form-control">
                                            <option value="">Select DPM column to plot...</option>
                                        </select>
                                        <small class="help-text">Choose Porpoise (DPM), Dolphin (DPM), or Sonar (DPM)</small>
                                    </div>
                                    <div class="form-group">
                                        <label for="sitesSelectStd1">Select _std.csv Files:</label>
                                        <select id="sitesSelectStd1" class="form-control" multiple>
                                        </select>
                                        <small class="help-text">Hold Ctrl/Cmd to select multiple _std.csv files</small>
                                    </div>
                                </div>
                                <div class="button-row">
                                    <button id="generateSiteComparisonStdBtn" class="btn-primary" disabled>
                                        Generate Site Comparison Plot
                                    </button>
                                </div>
                                <div id="siteComparisonStdOutput" class="output-area"></div>
                            </div>
                        </div>
                        
                        <!-- Compare sources for specified site -->
                        <div class="comparison-card">
                            <div class="card-header">
                                <h3>2. Compare species detection at specific site</h3>
                            </div>
                            <div class="card-body">
                                <div class="form-row">
                                    <div class="form-group">
                                        <label for="siteSelectStd2">Select _std.csv File:</label>
                                        <select id="siteSelectStd2" class="form-control">
                                            <option value="">Select a _std.csv file...</option>
                                        </select>
                                        <small class="help-text">Choose one _std.csv file to analyze</small>
                                    </div>
                                    <div class="form-group">
                                        <label for="sourcesSelectStd2">Select DPM Columns:</label>
                                        <select id="sourcesSelectStd2" class="form-control" multiple>
                                        </select>
                                        <small class="help-text">Hold Ctrl/Cmd to select multiple DPM columns</small>
                                    </div>
                                </div>
                                <div class="button-row">
                                    <button id="generateSourceComparisonStdBtn" class="btn-primary" disabled>
                                        Generate Source Comparison Plot
                                    </button>
                                </div>
                                <div id="sourceComparisonStdOutput" class="output-area"></div>
                            </div>
                        </div>
                    </div>
                    
                    <!-- Status info -->
                    <div class="status-info">
                        <h4>Standard Data Status</h4>
                        <p id="availableStdFilesStatus">No standard monitoring files selected. Please load your CSV files first.</p>
                        <p id="availableStdSitesStatus"></p>
                        <p id="availableStdSourcesStatus"></p>
                        </div> <!-- End status-info -->
                        </div> <!-- End collapsible-content -->
                    </div> <!-- End collapsible-section -->
                </div>

                <!-- Standard DPM Section -->
                <div class="plot-section-container">
                    <div class="section-header">
                        <h2>Standard DPM Analysis</h2>
                    </div>
                    
                    <div class="comparison-container">
                        <!-- Compare sites for specified source -->
                        <div class="comparison-card">
                            <div class="card-header">
                                <h3>1. Standard constant source, comparing sites</h3>
                            </div>
                            <div class="card-body">
                                <div class="form-row">
                                    <div class="form-group">
                                        <label for="sourceSelectStd1">Select DPM Column:</label>
                                        <select id="sourceSelectStd1" class="form-control">
                                            <option value="">Select DPM column to plot...</option>
                                        </select>
                                        <small class="help-text">Choose Porpoise (DPM), Dolphin (DPM), or Sonar (DPM)</small>
                                    </div>
                                    <div class="form-group">
                                        <label for="sitesSelectStd1">Select _std.csv Files:</label>
                                        <select id="sitesSelectStd1" class="form-control" multiple>
                                        </select>
                                        <small class="help-text">Hold Ctrl/Cmd to select multiple _std.csv files</small>
                                    </div>
                                </div>
                                <div class="button-row">
                                    <button id="generateSiteComparisonStdBtn" class="btn-primary" disabled>
                                        Generate Site Comparison Plot
                                    </button>
                                </div>
                                <div id="siteComparisonStdOutput" class="output-area"></div>
                            </div>
                        </div>
                        
                        <!-- Compare sources for specified site -->
                        <div class="comparison-card">
                            <div class="card-header">
                                <h3>2. Standard constant site, comparing sources</h3>
                            </div>
                            <div class="card-body">
                                <div class="form-row">
                                    <div class="form-group">
                                        <label for="siteSelectStd2">Select _std.csv File:</label>
                                        <select id="siteSelectStd2" class="form-control">
                                            <option value="">Select a _std.csv file...</option>
                                        </select>
                                        <small class="help-text">Choose one _std.csv file to analyze</small>
                                    </div>
                                    <div class="form-group">
                                        <label for="sourcesSelectStd2">Select DPM Columns:</label>
                                        <select id="sourcesSelectStd2" class="form-control" multiple>
                                        </select>
                                        <small class="help-text">Hold Ctrl/Cmd to select multiple DPM columns</small>
                                    </div>
                                </div>
                                <div class="button-row">
                                    <button id="generateSourceComparisonStdBtn" class="btn-primary" disabled>
                                        Generate Source Comparison Plot
                                    </button>
                                </div>
                                <div id="sourceComparisonStdOutput" class="output-area"></div>
                            </div>
                        </div>
                    </div>
                    
                    <!-- Standard Status info -->
                    <div class="status-info">
                        <h4>Standard Data Status</h4>
                        <p id="availableStdFilesStatus">No directory selected. Please select a working directory first.</p>
                        <p id="availableStdSitesStatus"></p>
                        <p id="availableStdSourcesStatus"></p>
                    </div>
                </div>
            </main>
        </div> <!-- End plotPage -->
    </div>

    <script src="script.js"></script>
</body>
</html><|MERGE_RESOLUTION|>--- conflicted
+++ resolved
@@ -5,8 +5,6 @@
     <meta name="viewport" content="width=device-width, initial-scale=1.0">
     <title>Report App - CSV Manager</title>
     <link rel="stylesheet" href="styles.css">
-    <!-- Plotly.js for interactive plotting -->
-    <script src="https://cdn.plot.ly/plotly-latest.min.js"></script>
 </head>
 <body>
     <!-- Working Directory Setup Modal -->
@@ -39,12 +37,11 @@
     <nav class="top-banner">
         <div class="banner-content">
             <div class="banner-left">
-                <h1 class="banner-title">PEBL Marine Data Portal</h1>
-                <span class="banner-tagline">Protecting Ecology Beyond Land</span>
+                <h1 class="banner-title">Report App</h1>
             </div>
             <div class="banner-right">
-                <button class="nav-tab active" data-page="reformat">Data Processing</button>
-                <button class="nav-tab" data-page="plot">Marine Analysis</button>
+                <button class="nav-tab active" data-page="reformat">Reformat</button>
+                <button class="nav-tab" data-page="plot">Plot</button>
             </div>
         </div>
     </nav>
@@ -52,8 +49,8 @@
     <div class="container">
         <div id="reformatPage" class="page-content active">
             <header>
-                <h1>Marine Data Processing</h1>
-                <p>Process and reformat marine monitoring data for analysis</p>
+                <h1>Reformat</h1>
+                <p>Upload and visualize your CSV data</p>
             </header>
 
         <main>
@@ -126,42 +123,19 @@
 
         <!-- Plot Page -->
         <div id="plotPage" class="page-content">
-<<<<<<< HEAD
-            <header>
-                <h1>Marine Monitoring Analysis</h1>
-                <p>Generate professional marine species detection plots and comparisons</p>
-            </header>
-=======
->>>>>>> b14a86e6
             
             <main>
                 <!-- 24 Hour Average DPM Section -->
                 <div class="plot-section-container">
-<<<<<<< HEAD
-                    <div class="collapsible-section" id="dpm24hrSection">
-                        <div class="collapsible-header" onclick="toggleSection('dpm24hrSection')">
-                            <div>
-                                <h2>24hr Average DPM Analysis</h2>
-                                <p>Marine species detection comparisons for Porpoises, Dolphins & Sonar</p>
-                            </div>
-                            <span class="collapsible-toggle">▼</span>
-                        </div>
-                        <div class="collapsible-content">
-=======
                     <div class="section-header">
                         <h2>24 Hour Average DPM</h2>
                     </div>
->>>>>>> b14a86e6
                     
                     <div class="comparison-container">
                         <!-- Compare sites for specified source -->
                         <div class="comparison-card">
                             <div class="card-header">
-<<<<<<< HEAD
-                                <h3>1. Compare detection trends between marine sites</h3>
-=======
                                 <h3>1. 24hr constant source, comparing sites</h3>
->>>>>>> b14a86e6
                             </div>
                             <div class="card-body">
                                 <div class="form-row">
@@ -191,11 +165,7 @@
                         <!-- Compare sources for specified site -->
                         <div class="comparison-card">
                             <div class="card-header">
-<<<<<<< HEAD
-                                <h3>2. Compare species detection at specific site</h3>
-=======
                                 <h3>2. 24hr constant site, comparing sources</h3>
->>>>>>> b14a86e6
                             </div>
                             <div class="card-body">
                                 <div class="form-row">
@@ -225,96 +195,11 @@
                     
                     <!-- Status info -->
                     <div class="status-info">
-                        <h4>Marine Data Status</h4>
-                        <p id="availableFilesStatus">No marine monitoring files selected. Please load your CSV files first.</p>
+                        <h4>Directory Status</h4>
+                        <p id="availableFilesStatus">No directory selected. Please select a working directory first.</p>
                         <p id="availableSitesStatus"></p>
                         <p id="availableSourcesStatus"></p>
-                        </div> <!-- End status-info -->
-                        </div> <!-- End collapsible-content -->
-                    </div> <!-- End collapsible-section -->
-
-                    <!-- Standard DPM Section -->
-                    <div class="collapsible-section collapsed" id="dpmStdSection">
-                        <div class="collapsible-header" onclick="toggleSection('dpmStdSection')">
-                            <div>
-                                <h2>Standard DPM Analysis</h2>
-                                <p>Raw marine species detection data for detailed analysis</p>
-                            </div>
-                            <span class="collapsible-toggle">▼</span>
-                        </div>
-                        <div class="collapsible-content">
-                    
-                    <div class="comparison-container">
-                        <!-- Compare sites for specified source -->
-                        <div class="comparison-card">
-                            <div class="card-header">
-                                <h3>1. Compare detection trends between marine sites</h3>
-                            </div>
-                            <div class="card-body">
-                                <div class="form-row">
-                                    <div class="form-group">
-                                        <label for="sourceSelectStd1">Select DPM Column:</label>
-                                        <select id="sourceSelectStd1" class="form-control">
-                                            <option value="">Select DPM column to plot...</option>
-                                        </select>
-                                        <small class="help-text">Choose Porpoise (DPM), Dolphin (DPM), or Sonar (DPM)</small>
-                                    </div>
-                                    <div class="form-group">
-                                        <label for="sitesSelectStd1">Select _std.csv Files:</label>
-                                        <select id="sitesSelectStd1" class="form-control" multiple>
-                                        </select>
-                                        <small class="help-text">Hold Ctrl/Cmd to select multiple _std.csv files</small>
-                                    </div>
-                                </div>
-                                <div class="button-row">
-                                    <button id="generateSiteComparisonStdBtn" class="btn-primary" disabled>
-                                        Generate Site Comparison Plot
-                                    </button>
-                                </div>
-                                <div id="siteComparisonStdOutput" class="output-area"></div>
-                            </div>
-                        </div>
-                        
-                        <!-- Compare sources for specified site -->
-                        <div class="comparison-card">
-                            <div class="card-header">
-                                <h3>2. Compare species detection at specific site</h3>
-                            </div>
-                            <div class="card-body">
-                                <div class="form-row">
-                                    <div class="form-group">
-                                        <label for="siteSelectStd2">Select _std.csv File:</label>
-                                        <select id="siteSelectStd2" class="form-control">
-                                            <option value="">Select a _std.csv file...</option>
-                                        </select>
-                                        <small class="help-text">Choose one _std.csv file to analyze</small>
-                                    </div>
-                                    <div class="form-group">
-                                        <label for="sourcesSelectStd2">Select DPM Columns:</label>
-                                        <select id="sourcesSelectStd2" class="form-control" multiple>
-                                        </select>
-                                        <small class="help-text">Hold Ctrl/Cmd to select multiple DPM columns</small>
-                                    </div>
-                                </div>
-                                <div class="button-row">
-                                    <button id="generateSourceComparisonStdBtn" class="btn-primary" disabled>
-                                        Generate Source Comparison Plot
-                                    </button>
-                                </div>
-                                <div id="sourceComparisonStdOutput" class="output-area"></div>
-                            </div>
-                        </div>
-                    </div>
-                    
-                    <!-- Status info -->
-                    <div class="status-info">
-                        <h4>Standard Data Status</h4>
-                        <p id="availableStdFilesStatus">No standard monitoring files selected. Please load your CSV files first.</p>
-                        <p id="availableStdSitesStatus"></p>
-                        <p id="availableStdSourcesStatus"></p>
-                        </div> <!-- End status-info -->
-                        </div> <!-- End collapsible-content -->
-                    </div> <!-- End collapsible-section -->
+                    </div>
                 </div>
 
                 <!-- Standard DPM Section -->
